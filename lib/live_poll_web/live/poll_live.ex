defmodule LivePollWeb.PollLive do
  use LivePollWeb, :live_view

  alias LivePoll.Poll.Option
  alias LivePoll.Poll.VoteEvent
  alias LivePoll.Repo
  alias LivePollWeb.RateLimiter
  import Ecto.Query

  @topic "poll:updates"

  def mount(_params, _session, socket) do
    Phoenix.PubSub.subscribe(LivePoll.PubSub, @topic)

    options = Repo.all(Option) |> Enum.sort_by(& &1.id)
    total_votes = Enum.sum(Enum.map(options, & &1.votes))

    # Sort options by votes for pie chart (descending)
    sorted_options = Enum.sort_by(options, & &1.votes, :desc)

    # Initialize trend data from vote events in database (default: 1 hour)
    trend_data = build_trend_data_from_events(60)

    socket =
      assign(socket,
        options: options,
        sorted_options: sorted_options,
        total_votes: total_votes,
        recent_activity: [],
        votes_per_minute: 0,
        last_minute_votes: 0,
        trend_data: trend_data,
        # Default time range in minutes
        time_range: 60,
        # Seeding progress modal state
        seeding_progress: %{show: false}
      )

    # Schedule periodic stats update and trend tracking
    if connected?(socket) do
      :timer.send_interval(5000, self(), :update_stats)
      :timer.send_interval(5000, self(), :capture_trend)
    end

    {:ok, socket}
  end

  def handle_event("vote", %{"id" => id}, socket) do
    client_id = RateLimiter.get_client_id(socket)

    case RateLimiter.check_rate(client_id, :vote) do
      {:ok, _} ->
        option = Repo.get!(Option, id)
        new_votes = option.votes + 1
        changeset = Ecto.Changeset.change(option, votes: new_votes)
        updated_option = Repo.update!(changeset)

        # Capture vote event in time series
        Repo.insert!(%VoteEvent{
          option_id: updated_option.id,
          language: updated_option.text,
          votes_after: new_votes,
          event_type: "vote"
        })

        Phoenix.PubSub.broadcast(
          LivePoll.PubSub,
          @topic,
          {:poll_update,
           %{
             id: String.to_integer(id),
             votes: new_votes,
             language: option.text,
             timestamp: DateTime.utc_now()
           }}
        )

        {:noreply, socket}

      {:error, :rate_limited, %{retry_after: retry_after}} ->
        {:noreply,
         socket
         |> put_flash(:error, "Too many votes! Please wait #{retry_after} seconds.")
         |> push_event("rate_limited", %{action: "vote", retry_after: retry_after})}
    end
  end

  def handle_event("toggle_theme", _params, socket) do
    {:noreply, socket}
  end

  def handle_event("reset_votes", _params, socket) do
    client_id = RateLimiter.get_client_id(socket)

    case RateLimiter.check_rate(client_id, :reset_votes) do
      {:ok, _} ->
        # Delete all vote events (clears time series data)
        Repo.delete_all(VoteEvent)

        # Reset all votes to 0
        Repo.all(Option)
        |> Enum.each(fn option ->
          changeset = Ecto.Changeset.change(option, votes: 0)
          Repo.update!(changeset)
        end)

        # Broadcast reset to all connected clients
        Phoenix.PubSub.broadcast(
          LivePoll.PubSub,
          @topic,
          {:poll_reset, %{timestamp: DateTime.utc_now()}}
        )

        {:noreply, socket}

      {:error, :rate_limited, %{retry_after: retry_after}} ->
        {:noreply,
         socket
         |> put_flash(:error, "Reset can only be done once per hour. Please wait #{retry_after} seconds.")
         |> push_event("rate_limited", %{action: "reset_votes", retry_after: retry_after})}
    end
  end

  def handle_event("add_language", %{"name" => name}, socket) when byte_size(name) > 0 do
<<<<<<< HEAD
    case LivePoll.Polls.add_language(name) do
      {:ok, option} ->
        # Append new option to existing list (avoid unnecessary DB query)
        options = socket.assigns.options ++ [option]
        # New option has 0 votes, so total_votes remains unchanged
        total_votes = socket.assigns.total_votes
        sorted_options = Enum.sort_by(options, & &1.votes, :desc)

        {:noreply,
         socket
         |> assign(:options, options)
         |> assign(:sorted_options, sorted_options)
         |> assign(:total_votes, total_votes)
         |> put_flash(:info, "Added #{option.text} to the poll!")}

      {:error, message} when is_binary(message) ->
        # Check if it's a duplicate error and provide helpful suggestions
        if String.contains?(message, "already exists") do
          similar = LivePoll.Polls.find_similar_languages(name)

          suggestion =
            if length(similar) > 0 do
              similar_names = Enum.map(similar, & &1.text) |> Enum.join(", ")
              " Did you mean: #{similar_names}?"
            else
              ""
            end

          {:noreply,
           socket
           |> put_flash(:error, "#{message}.#{suggestion}")}
        else
          {:noreply, put_flash(socket, :error, "Invalid input: #{message}")}
        end
=======
    # Check if language already exists before checking rate limit
    # This prevents users from being penalized for duplicate submissions
    if Repo.get_by(Option, text: name) do
      {:noreply, put_flash(socket, :info, "Language already exists.")}
    else
      client_id = RateLimiter.get_client_id(socket)

      case RateLimiter.check_rate(client_id, :add_language) do
        {:ok, _} ->
          # Create new language option
          %Option{}
          |> Ecto.Changeset.change(text: name, votes: 0)
          |> Repo.insert!()

          # Broadcast update to all clients
          Phoenix.PubSub.broadcast(
            LivePoll.PubSub,
            @topic,
            {:language_added, %{name: name}}
          )

          {:noreply, socket}

        {:error, :rate_limited, %{retry_after: retry_after}} ->
          {:noreply,
           socket
           |> put_flash(:error, "Too many languages added. Please wait #{retry_after} seconds.")
           |> push_event("rate_limited", %{action: "add_language", retry_after: retry_after})}
      end
>>>>>>> 47935992
    end
  end

  def handle_event("add_language", _params, socket) do
    {:noreply, socket}
  end

  def handle_event("change_time_range", %{"range" => range_str}, socket) do
    range_minutes = String.to_integer(range_str)
    trend_data = build_trend_data_from_events(range_minutes)
    languages = socket.assigns.sorted_options |> Enum.map(& &1.text)

    socket =
      socket
      |> assign(:time_range, range_minutes)
      |> assign(:trend_data, trend_data)
      |> push_event("update-trend-chart", %{
        trendData: trend_data,
        languages: languages
      })

    {:noreply, socket}
  end

  def handle_event("seed_data", _params, socket) do
    client_id = RateLimiter.get_client_id(socket)

    case RateLimiter.check_rate(client_id, :seed_data) do
      {:ok, _} ->
        # Show seeding modal
        socket = assign(socket, :seeding_progress, %{show: true})

        # Start seeding process asynchronously
        Process.send_after(self(), :perform_seeding, 100)

        {:noreply, socket}

      {:error, :rate_limited, %{retry_after: retry_after}} ->
        {:noreply,
         socket
         |> put_flash(:error, "Seeding can only be done once per hour. Please wait #{retry_after} seconds.")
         |> push_event("rate_limited", %{action: "seed_data", retry_after: retry_after})}
    end
  end

  def handle_info(:perform_seeding, socket) do
    # Programming languages with realistic popularity weights based on 2025 trends
    # Format: {language, popularity_weight}
    # Higher weight = more popular = more votes
    # Using much larger weight differences to create dramatic visual separation
    languages_with_weights = [
      # Top tier (most popular) - dominant languages
      # #1 overall, AI/ML/data science
      {"Python", 100.0},
      # Web development king
      {"JavaScript", 85.0},
      # Modern web, growing fast
      {"TypeScript", 70.0},

      # Hot/Growing languages - strong presence
      # Most admired, systems programming
      {"Rust", 45.0},
      # Backend, cloud, gaining popularity
      {"Go", 40.0},

      # Strong established languages - solid middle
      # .NET, enterprise, gaming
      {"C#", 35.0},
      # Systems, performance, gaining
      {"C++", 30.0},
      # iOS development
      {"Swift", 25.0},

      # Mid-tier - noticeable but smaller
      # Android, JVM
      {"Kotlin", 20.0},
      # Functional, Phoenix
      {"Elixir", 12.0},

      # Lower popularity - clearly less popular
      # Declining from peak, still used
      {"Java", 10.0},
      # Rails, declining
      {"Ruby", 8.0},
      # Web, declining
      {"PHP", 6.0},
      # JVM, niche
      {"Scala", 4.0},
      # Flutter
      {"Dart", 4.0},
      # Academic, niche
      {"Haskell", 2.0},
      # Lisp, niche
      {"Clojure", 2.0},
      # .NET, niche
      {"F#", 1.0}
    ]

    # Delete all existing options and vote events
    Repo.delete_all(VoteEvent)
    Repo.delete_all(Option)

    # Pick 12-14 random languages (weighted selection)
    num_languages = Enum.random(12..14)
    selected_languages = Enum.take_random(languages_with_weights, num_languages)

    # Create options with 0 votes initially
    options =
      Enum.map(selected_languages, fn {lang, _weight} ->
        Repo.insert!(%Option{text: lang, votes: 0})
      end)

    # Backfill vote events over the last hour
    now = DateTime.utc_now()
    one_hour_ago = DateTime.add(now, -3600, :second)

    # Target around 10,000 total votes for more dramatic differences
    # This creates clear visual separation between popular and niche languages
    total_target_votes = 10000

    # Calculate total weight of selected languages
    total_weight = selected_languages |> Enum.map(fn {_lang, weight} -> weight end) |> Enum.sum()

    # Create a map of option -> {language, weight}
    options_with_weights =
      Enum.zip(options, selected_languages)
      |> Enum.map(fn {option, {lang, weight}} -> {option, weight} end)

    # Distribute votes based on popularity weights
    target_votes =
      options_with_weights
      |> Enum.map(fn {option, weight} ->
        # Calculate votes proportional to weight
        base_votes = trunc(total_target_votes * (weight / total_weight))

        # Add some random variation (±20%) to make it more realistic
        variation = trunc(base_votes * 0.2)
        votes = base_votes + :rand.uniform(variation * 2) - variation

        # Ensure at least 5 votes per language
        {option, max(votes, 5)}
      end)
      |> Map.new()

    # Create vote events with completely random timestamps (like real-world data)
    # Each vote happens at a random time within the last hour
    vote_events =
      Enum.flat_map(options, fn option ->
        total_votes = Map.get(target_votes, option)

        # Each vote gets a completely random timestamp within the hour
        Enum.map(1..total_votes, fn vote_num ->
          # Random timestamp anywhere in the last hour
          seconds_ago = :rand.uniform(3600)
          timestamp = DateTime.add(now, -seconds_ago, :second)

          %{
            option: option,
            vote_number: vote_num,
            timestamp: timestamp
          }
        end)
      end)
      # Sort by timestamp so votes happen in chronological order
      |> Enum.sort_by(& &1.timestamp, DateTime)

    # Insert vote events in chronological order
    # Track cumulative votes for each option
    initial_counts = Map.new(options, fn opt -> {opt.id, 0} end)

    Enum.reduce(vote_events, initial_counts, fn event, vote_counts ->
      option = event.option
      current_count = Map.get(vote_counts, option.id)
      new_count = current_count + 1

      # Insert vote event with the timestamp
      {:ok, vote_event} =
        Repo.insert(%VoteEvent{
          option_id: option.id,
          language: option.text,
          votes_after: new_count,
          event_type: "seed"
        })

      # Update the inserted_at timestamp to match our backfilled time
      Ecto.Adapters.SQL.query!(
        Repo,
        "UPDATE vote_events SET inserted_at = $1 WHERE id = $2",
        [event.timestamp, vote_event.id]
      )

      # Update vote count tracker
      Map.put(vote_counts, option.id, new_count)
    end)

    # Update final vote counts on options
    Enum.each(options, fn option ->
      final_votes = Map.get(target_votes, option)
      changeset = Ecto.Changeset.change(option, votes: final_votes)
      Repo.update!(changeset)
    end)

    # Hide progress modal after a short delay
    Process.send_after(self(), :hide_seeding_progress, 800)

    # Broadcast the update to all clients
    Phoenix.PubSub.broadcast(
      LivePoll.PubSub,
      @topic,
      {:data_seeded, %{timestamp: DateTime.utc_now()}}
    )

    {:noreply, socket}
  end

  def handle_info(:hide_seeding_progress, socket) do
    {:noreply, assign(socket, :seeding_progress, %{show: false})}
  end

  def handle_info({:poll_update, update_data}, socket) do
    %{id: id, votes: votes, language: language, timestamp: timestamp} = update_data

    options =
      Enum.map(socket.assigns.options, fn
        %{id: ^id} = option -> %{option | votes: votes}
        option -> option
      end)

    total_votes = Enum.sum(Enum.map(options, & &1.votes))
    sorted_options = Enum.sort_by(options, & &1.votes, :desc)

    # Add to recent activity (keep last 10)
    activity_item = %{
      language: language,
      timestamp: timestamp,
      id: System.unique_integer([:positive])
    }

    recent_activity =
      [activity_item | socket.assigns.recent_activity]
      |> Enum.take(10)

    socket =
      socket
      |> assign(
        options: options,
        sorted_options: sorted_options,
        total_votes: total_votes,
        recent_activity: recent_activity,
        last_minute_votes: socket.assigns.last_minute_votes + 1
      )
      |> push_event("update-pie-chart", %{
        data: Enum.map(sorted_options, fn opt -> %{name: opt.text, votes: opt.votes} end)
      })

    {:noreply, socket}
  end

  def handle_info(:update_stats, socket) do
    # Calculate votes per minute based on recent activity
    # 5 second intervals
    votes_per_minute = socket.assigns.last_minute_votes * 12

    socket =
      assign(socket,
        votes_per_minute: votes_per_minute,
        last_minute_votes: 0
      )

    {:noreply, socket}
  end

  def handle_info(:capture_trend, socket) do
    # Build trend data from vote events in the database using current time range
    time_range = socket.assigns.time_range
    trend_data = build_trend_data_from_events(time_range)
    languages = Enum.map(socket.assigns.sorted_options, & &1.text)

    socket =
      socket
      |> assign(trend_data: trend_data)
      |> push_event("update-trend-chart", %{
        trendData: trend_data,
        languages: languages
      })

    {:noreply, socket}
  end

  def handle_info({:poll_reset, _data}, socket) do
    # Reload all options from database
    options = Repo.all(Option) |> Enum.sort_by(& &1.id)
    total_votes = 0
    sorted_options = Enum.sort_by(options, & &1.votes, :desc)

    # Build trend data from vote events using current time range
    time_range = socket.assigns.time_range
    trend_data = build_trend_data_from_events(time_range)

    socket =
      socket
      |> assign(
        options: options,
        sorted_options: sorted_options,
        total_votes: total_votes,
        recent_activity: [],
        votes_per_minute: 0,
        last_minute_votes: 0,
        trend_data: trend_data
      )
      |> push_event("update-pie-chart", %{
        data: Enum.map(sorted_options, fn opt -> %{name: opt.text, votes: opt.votes} end)
      })
      |> push_event("update-trend-chart", %{
        trendData: trend_data,
        languages: Enum.map(sorted_options, & &1.text)
      })

    {:noreply, socket}
  end

  def handle_info({:data_seeded, _data}, socket) do
    # Reload all options from database
    options = Repo.all(Option) |> Enum.sort_by(& &1.id)
    total_votes = Enum.sum(Enum.map(options, & &1.votes))
    sorted_options = Enum.sort_by(options, & &1.votes, :desc)

    # Build trend data from vote events using current time range
    time_range = socket.assigns.time_range
    trend_data = build_trend_data_from_events(time_range)

    socket =
      socket
      |> assign(
        options: options,
        sorted_options: sorted_options,
        total_votes: total_votes,
        recent_activity: [],
        votes_per_minute: 0,
        last_minute_votes: 0,
        trend_data: trend_data
      )
      |> push_event("update-pie-chart", %{
        data: Enum.map(sorted_options, fn opt -> %{name: opt.text, votes: opt.votes} end)
      })
      |> push_event("update-trend-chart", %{
        trendData: trend_data,
        languages: Enum.map(sorted_options, & &1.text)
      })

    {:noreply, socket}
  end

  def handle_info({:language_added, _data}, socket) do
    # Reload all options from database
    options = Repo.all(Option) |> Enum.sort_by(& &1.id)
    total_votes = Enum.sum(Enum.map(options, & &1.votes))
    sorted_options = Enum.sort_by(options, & &1.votes, :desc)

    socket =
      assign(socket, options: options, sorted_options: sorted_options, total_votes: total_votes)

    {:noreply, socket}
  end

  defp percentage(votes, total) when total > 0 do
    (votes / total * 100) |> round()
  end

  defp percentage(_votes, _total), do: 0

  # Helper function to convert language names to CSS-safe class names
  def language_to_class(language) do
    language
    |> String.downcase()
    |> String.replace("#", "sharp")
    |> String.replace("+", "plus")
    |> String.replace(" ", "")
  end

  # Helper function to calculate percentages for all languages
  def calculate_percentages(options, total_votes) when total_votes > 0 do
    options
    |> Enum.map(fn option ->
      {option.text, (option.votes / total_votes * 100) |> Float.round(1)}
    end)
    |> Map.new()
  end

  def calculate_percentages(options, _total_votes) do
    options
    |> Enum.map(fn option -> {option.text, 0.0} end)
    |> Map.new()
  end

  # Helper function to generate SVG polyline points for trend chart
  def trend_line_points(language, trend_data) do
    # Reverse to get chronological order (oldest to newest)
    data_points = Enum.reverse(trend_data)
    num_points = length(data_points)

    if num_points < 2 do
      ""
    else
      # Calculate x spacing (600px width / number of points)
      x_spacing = 600 / max(num_points - 1, 1)

      # Generate points: x,y pairs
      points =
        data_points
        |> Enum.with_index()
        |> Enum.map(fn {snapshot, index} ->
          percentage = Map.get(snapshot.percentages, language, 0.0)
          # Y axis: 0% at bottom (200), 100% at top (0)
          # Invert: 200 - (percentage * 2)
          x = index * x_spacing
          y = 200 - percentage * 2
          "#{x},#{y}"
        end)
        |> Enum.join(" ")

      points
    end
  end

  # Helper function to build trend data from vote events
  defp build_trend_data_from_events(minutes_back \\ 60) do
    # Get events from the last N minutes (default: 60 minutes = 1 hour)
    cutoff_time = DateTime.add(DateTime.utc_now(), -minutes_back * 60, :second)
    now = DateTime.utc_now()

    events =
      from(e in VoteEvent,
        where: e.inserted_at >= ^cutoff_time,
        order_by: [asc: e.inserted_at],
        preload: :option
      )
      |> Repo.all()

    # If no events, return current state
    if events == [] do
      options = Repo.all(Option)
      total_votes = Enum.sum(Enum.map(options, & &1.votes))
      vote_counts = options |> Enum.map(fn opt -> {opt.text, opt.votes} end) |> Map.new()

      [
        %{
          timestamp: now,
          percentages: calculate_percentages(options, total_votes),
          vote_counts: vote_counts
        }
      ]
    else
      # Dynamic bucket size and snapshot limit based on time range
      {bucket_seconds, max_snapshots} =
        case minutes_back do
          # 5 minutes: 5-second buckets, 60 snapshots
          5 -> {5, 60}
          # 1 hour: 30-second buckets, 120 snapshots
          60 -> {30, 120}
          # 12 hours: 5-minute buckets, 144 snapshots
          720 -> {300, 144}
          # 24 hours: 10-minute buckets, 144 snapshots
          1440 -> {600, 144}
          # Default: 30-second buckets, 120 snapshots
          _ -> {30, 120}
        end

      # Get all languages from events
      all_languages = events |> Enum.map(& &1.language) |> Enum.uniq()

      # Group events by bucket
      events_by_bucket =
        events
        |> Enum.group_by(fn event ->
          timestamp = event.inserted_at
          seconds = DateTime.to_unix(timestamp)
          rounded_seconds = div(seconds, bucket_seconds) * bucket_seconds
          DateTime.from_unix!(rounded_seconds)
        end)

      # Generate ALL time buckets from cutoff to now
      cutoff_unix = DateTime.to_unix(cutoff_time)
      now_unix = DateTime.to_unix(now)

      # Round cutoff down to bucket boundary
      start_bucket = div(cutoff_unix, bucket_seconds) * bucket_seconds
      end_bucket = div(now_unix, bucket_seconds) * bucket_seconds

      # Create list of all bucket timestamps
      all_buckets =
        Stream.iterate(start_bucket, &(&1 + bucket_seconds))
        |> Enum.take_while(&(&1 <= end_bucket))
        |> Enum.map(&DateTime.from_unix!/1)

      # Build snapshots by iterating through all buckets and carrying forward state
      {snapshots, _final_state} =
        Enum.map_reduce(all_buckets, %{}, fn bucket_time, current_state ->
          # Get events in this bucket (if any)
          bucket_events = Map.get(events_by_bucket, bucket_time, [])

          # Update state with events from this bucket
          new_state =
            if bucket_events == [] do
              # No events in this bucket, carry forward previous state
              current_state
            else
              # Update state with new vote counts from events in this bucket
              Enum.reduce(bucket_events, current_state, fn event, state ->
                Map.put(state, event.language, event.votes_after)
              end)
            end

          # Calculate percentages from current state
          total_votes = new_state |> Map.values() |> Enum.sum()

          percentages =
            if total_votes > 0 do
              new_state
              |> Enum.map(fn {lang, votes} ->
                {lang, (votes / total_votes * 100) |> Float.round(1)}
              end)
              |> Map.new()
            else
              # No votes yet, all languages at 0%
              all_languages |> Enum.map(fn lang -> {lang, 0.0} end) |> Map.new()
            end

          snapshot = %{
            timestamp: bucket_time,
            percentages: percentages,
            vote_counts: new_state
          }

          {snapshot, new_state}
        end)

      snapshots
      # Keep last N snapshots based on time range
      |> Enum.take(-max_snapshots)
    end
  end

  # Helper function to generate pie chart path for a slice
  defp pie_slice_path(_option, _options, 0), do: ""

  defp pie_slice_path(option, options, total_votes) when total_votes > 0 do
    # Skip if this option has no votes
    if option.votes == 0 do
      ""
    else
      # Calculate angles
      previous_votes =
        Enum.take_while(options, fn o -> o.id != option.id end)
        |> Enum.map(& &1.votes)
        |> Enum.sum()

      start_angle = previous_votes / total_votes * 360
      slice_angle = option.votes / total_votes * 360
      end_angle = start_angle + slice_angle

      # If this option has 100% of votes, draw a full circle
      if slice_angle >= 359.9 do
        # Draw a full donut using two semicircles
        outer_radius = 90
        inner_radius = 50

        # First semicircle (top half)
        path1 =
          "M 100 #{100 - outer_radius} A #{outer_radius} #{outer_radius} 0 0 1 100 #{100 + outer_radius}"

        # Second semicircle (bottom half)
        path2 = "A #{outer_radius} #{outer_radius} 0 0 1 100 #{100 - outer_radius}"
        # Inner circle (reverse direction)
        path3 =
          "M 100 #{100 - inner_radius} A #{inner_radius} #{inner_radius} 0 0 0 100 #{100 + inner_radius}"

        path4 = "A #{inner_radius} #{inner_radius} 0 0 0 100 #{100 - inner_radius}"

        "#{path1} #{path2} #{path3} #{path4} Z"
      else
        # Convert to radians (subtract 90 to start from top)
        start_rad = (start_angle - 90) * :math.pi() / 180
        end_rad = (end_angle - 90) * :math.pi() / 180

        # Define radii
        outer_radius = 90
        inner_radius = 50

        # Calculate points
        x1 = 100 + outer_radius * :math.cos(start_rad)
        y1 = 100 + outer_radius * :math.sin(start_rad)
        x2 = 100 + outer_radius * :math.cos(end_rad)
        y2 = 100 + outer_radius * :math.sin(end_rad)
        x3 = 100 + inner_radius * :math.cos(end_rad)
        y3 = 100 + inner_radius * :math.sin(end_rad)
        x4 = 100 + inner_radius * :math.cos(start_rad)
        y4 = 100 + inner_radius * :math.sin(start_rad)

        # Large arc flag
        large_arc = if slice_angle > 180, do: 1, else: 0

        # Build path
        "M #{x1} #{y1} A #{outer_radius} #{outer_radius} 0 #{large_arc} 1 #{x2} #{y2} L #{x3} #{y3} A #{inner_radius} #{inner_radius} 0 #{large_arc} 0 #{x4} #{y4} Z"
      end
    end
  end
end<|MERGE_RESOLUTION|>--- conflicted
+++ resolved
@@ -122,64 +122,50 @@
   end
 
   def handle_event("add_language", %{"name" => name}, socket) when byte_size(name) > 0 do
-<<<<<<< HEAD
-    case LivePoll.Polls.add_language(name) do
-      {:ok, option} ->
-        # Append new option to existing list (avoid unnecessary DB query)
-        options = socket.assigns.options ++ [option]
-        # New option has 0 votes, so total_votes remains unchanged
-        total_votes = socket.assigns.total_votes
-        sorted_options = Enum.sort_by(options, & &1.votes, :desc)
-
-        {:noreply,
-         socket
-         |> assign(:options, options)
-         |> assign(:sorted_options, sorted_options)
-         |> assign(:total_votes, total_votes)
-         |> put_flash(:info, "Added #{option.text} to the poll!")}
-
-      {:error, message} when is_binary(message) ->
-        # Check if it's a duplicate error and provide helpful suggestions
-        if String.contains?(message, "already exists") do
-          similar = LivePoll.Polls.find_similar_languages(name)
-
-          suggestion =
-            if length(similar) > 0 do
-              similar_names = Enum.map(similar, & &1.text) |> Enum.join(", ")
-              " Did you mean: #{similar_names}?"
-            else
-              ""
-            end
-
-          {:noreply,
-           socket
-           |> put_flash(:error, "#{message}.#{suggestion}")}
-        else
-          {:noreply, put_flash(socket, :error, "Invalid input: #{message}")}
-        end
-=======
     # Check if language already exists before checking rate limit
     # This prevents users from being penalized for duplicate submissions
-    if Repo.get_by(Option, text: name) do
+    if LivePoll.Polls.language_exists?(name) do
       {:noreply, put_flash(socket, :info, "Language already exists.")}
     else
       client_id = RateLimiter.get_client_id(socket)
 
       case RateLimiter.check_rate(client_id, :add_language) do
         {:ok, _} ->
-          # Create new language option
-          %Option{}
-          |> Ecto.Changeset.change(text: name, votes: 0)
-          |> Repo.insert!()
-
-          # Broadcast update to all clients
-          Phoenix.PubSub.broadcast(
-            LivePoll.PubSub,
-            @topic,
-            {:language_added, %{name: name}}
-          )
-
-          {:noreply, socket}
+          case LivePoll.Polls.add_language(name) do
+            {:ok, option} ->
+              # Append new option to existing list (avoid unnecessary DB query)
+              options = socket.assigns.options ++ [option]
+              # New option has 0 votes, so total_votes remains unchanged
+              total_votes = socket.assigns.total_votes
+              sorted_options = Enum.sort_by(options, & &1.votes, :desc)
+
+              {:noreply,
+               socket
+               |> assign(:options, options)
+               |> assign(:sorted_options, sorted_options)
+               |> assign(:total_votes, total_votes)
+               |> put_flash(:info, "Added #{option.text} to the poll!")}
+
+            {:error, message} when is_binary(message) ->
+              # Check if it's a duplicate error and provide helpful suggestions
+              if String.contains?(message, "already exists") do
+                similar = LivePoll.Polls.find_similar_languages(name)
+
+                suggestion =
+                  if length(similar) > 0 do
+                    similar_names = Enum.map(similar, & &1.text) |> Enum.join(", ")
+                    " Did you mean: #{similar_names}?"
+                  else
+                    ""
+                  end
+
+                {:noreply,
+                 socket
+                 |> put_flash(:error, "#{message}.#{suggestion}")}
+              else
+                {:noreply, put_flash(socket, :error, "Invalid input: #{message}")}
+              end
+          end
 
         {:error, :rate_limited, %{retry_after: retry_after}} ->
           {:noreply,
@@ -187,7 +173,6 @@
            |> put_flash(:error, "Too many languages added. Please wait #{retry_after} seconds.")
            |> push_event("rate_limited", %{action: "add_language", retry_after: retry_after})}
       end
->>>>>>> 47935992
     end
   end
 
